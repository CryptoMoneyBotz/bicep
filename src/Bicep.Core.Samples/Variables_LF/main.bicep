--- conflicted
+++ resolved
@@ -99,15 +99,6 @@
 var unusedIntermediate = listKeys(resourceId('Mock.RP/type', 'steve'), '2020-01-01')
 var unusedIntermediateRef = unusedIntermediate.secondaryKey
 
-<<<<<<< HEAD
-// namespaces
-var subscription = 'foo-id'
-var subId = az.subscription().id
-var myRg = true ? sys.concat('1', '-rg') : 'foo-rg'
-var add = 1 + 2
-var myAddition = add == 3 ? sys.concat('answer', concat('is', sys.sub((sys.add(3, 1)), sys.add(0, 1)))) : 'false'
-var myOtherAddition = add == 4 ? 'true' : add == sys.add(sys.add(0, 1), sys.add(0, sys.add(1, 1))) ? sys.concat('answer', concat('is', sys.sub((sys.add(3, 1)), sys.add(0, 1)))) : 'false'
-=======
 // previously this was not possible to emit correctly
 var previousEmitLimit = [
   concat('s')
@@ -130,5 +121,4 @@
       ])
     }
   }
-]
->>>>>>> a766243e
+]